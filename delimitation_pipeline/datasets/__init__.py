from .half_earth_dataset import HalfEarthDataset
from .half_earth_module import HalfEarthModule
<<<<<<< HEAD
from .fern_mask_dataset import SmithsonianFernMaskDataset
from .fern_mask_module import SmithsonianFernMaskModule
=======
from .specimen_dataset import SpecimenDataset
>>>>>>> ed66c7ff

__all__ = [
    "HalfEarthDataset",
    "HalfEarthModule",
<<<<<<< HEAD
    "SmithsonianFernMaskDataset",
    "SmithsonianFernMaskModule"
=======
    "SpecimenDataset"
>>>>>>> ed66c7ff
]<|MERGE_RESOLUTION|>--- conflicted
+++ resolved
@@ -1,19 +1,13 @@
 from .half_earth_dataset import HalfEarthDataset
 from .half_earth_module import HalfEarthModule
-<<<<<<< HEAD
 from .fern_mask_dataset import SmithsonianFernMaskDataset
 from .fern_mask_module import SmithsonianFernMaskModule
-=======
 from .specimen_dataset import SpecimenDataset
->>>>>>> ed66c7ff
 
 __all__ = [
     "HalfEarthDataset",
     "HalfEarthModule",
-<<<<<<< HEAD
     "SmithsonianFernMaskDataset",
     "SmithsonianFernMaskModule"
-=======
     "SpecimenDataset"
->>>>>>> ed66c7ff
 ]